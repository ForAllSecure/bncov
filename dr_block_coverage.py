--- conflicted
+++ resolved
@@ -7,8 +7,6 @@
 import time
 import glob
 import multiprocessing
-import functools
-from pipes import quote as shell_quote
 
 # wraps calling drcov on a bunch of files and renaming the outputs
 
@@ -25,7 +23,7 @@
     exit()
 
 
-def wrap_get_block_coverage(command, path):
+def wrap_get_block_coverage(path):
     try:
         name = os.path.basename(path)
         output_path = os.path.join(output_dir, name + ".cov")
@@ -33,7 +31,6 @@
             return 1
         else:
             print("[!] Error occurred on seed: %s" % path)
-            return 0
     except KeyboardInterrupt:
         pool.terminate()
 
@@ -95,7 +92,7 @@
         exit()
 
     script_options = sys.argv[1:sys.argv.index("--")]
-    target_invocation = " ".join(shell_quote(i) for i in sys.argv[sys.argv.index("--")+1:])
+    target_invocation = " ".join(sys.argv[sys.argv.index("--")+1:])
 
     # parse script options
     to_process = script_options[0]
@@ -203,17 +200,14 @@
                 print("[*] %d files to process:" % num_files)
 
             pool = multiprocessing.Pool(num_workers)
-<<<<<<< HEAD
             return_stream = pool.imap(wrap_get_block_coverage, files_to_process)
             for i, path in enumerate(files_to_process):
                 if return_stream.next():
-                    sys.stdout.write("\r[%d/%d] Coverage collected for %s"
+                    # If this doesn't work, use sys.stdout.write("\b" * prev_output_len) 
+                    sys.stdout.write("\r[%d/%d] Coverage collected for %s" 
                                      % (i+1, num_files, path))
-                    sys.stdout.flush()
+                    sys.stdout.flush() 
             sys.stdout.write("\n")
-=======
-            pool.map(functools.partial(wrap_get_block_coverage, command), files_to_process)
->>>>>>> dddcc602
             pool.close()
             pool = None
 
